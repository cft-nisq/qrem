# QREM - Quantum Readout Errors Mitigation

This code accompanies the paper ["Efficient reconstruction, benchmarking and validation of cross-talk models
in readout noise in near-term quantum devices"](arxiv link). In order to perform analysis the following steps needed to be taken:

1. Clone the repository, create virtual environment, install development version of the QREM package

2. Download experimental data available [here](https://drive.google.com/drive/folders/14Jh3gJUbiipVLVoWSugJ4uYcZpZWd9XS?usp=drive_link) 

3. Set paths to experimental data in the article_data_analysis.py

5. Specify path where the results will be saved 

<<<<<<< HEAD
4. Run the script article_data_analysis.py. By default the script performs analysis experimental data for IBM an Rigetti. Note that generation of Fig 4. since it requires Manim package, and is by default disabled.
=======
The two current main functionalities are:

### **Noise characterization**

* experiment design
* hardware experiment implementation and data processing (on devices supported by qiskit/pyquil)
* readout noise characterisation
* learning of noise models

### **Noise mitigation**

* mitigation based on noise model provided by user ( currently available is CN, CTMP is under development)

**Jupyter notebooks with example usage will be available after 7.04.2023 together with source code via package git repository on github**

## Installation

The best way to install this package is to use pip (see [pypi website](https://pypi.org/project/qrem/)):

```console
pip install qrem
```

This method will automatically install all required dependecies (see [below for list of dependecies](#dependencies)).


## Dependencies

For **qrem** package to work properly, the following libraries should be present (and will install if you install via pip):

* "numpy >= 1.18.0, < 1.24",
* "scipy >= 1.7.0",
* "tqdm >= 4.46.0",
* "colorama >= 0.4.3",
* "qiskit >= 0.39.4",
* "networkx >= 0.12.0, < 3.0",
* "pandas >= 1.5.0",
* "picos >= 2.4.0",
* "qiskit-braket-provider >= 0.0.3",
* "qutip >= 4.7.1",
* "matplotlib >= 3.6.0",
* "seaborn >= 0.12.0",
* "sympy >= 1.11.0",
* "pyquil >= 3.0.0",
* "pyquil-for-azure-quantum",
* "ipykernel >= 6.1.0",

## Optional dependencies

Dependecies for visualizations:

* "manim >= 0.17.2"
  
## References

**The workflow of this package is mainly based on works**:
  
[1] Filip B. Maciejewski, Zoltán Zimborás, Michał Oszmaniec, "Mitigation of readout noise in near-term quantum devices by classical post-processing based on detector tomography", [Quantum 4, 257 (2020)](https://quantum-journal.org/papers/q-2020-04-24-257/)

[2] Filip B. Maciejewski, Flavio Baccari, Zoltán Zimborás, Michał Oszmaniec, "Modeling and mitigation of cross-talk effects in readout noise with applications to the Quantum Approximate Optimization Algorithm", [Quantum 5, 464 (2021)](https://quantum-journal.org/papers/q-2021-06-01-464/)

**Further references:**

[3]. Sergey Bravyi, Sarah Sheldon, Abhinav Kandala, David C. Mckay, Jay M. Gambetta, Mitigating measurement errors in multi-qubit experiments, [Phys. Rev. A 103, 042605 (2021)](https://journals.aps.org/pra/abstract/10.1103/PhysRevA.103.042605)
  
[4]. Flavio Baccari, Christian Gogolin, Peter Wittek, and Antonio Acín, Verifying the output of quantum optimizers with ground-state energy lower bounds, [Phys. Rev. Research 2, 043163 (2020)](https://journals.aps.org/prresearch/abstract/10.1103/PhysRevResearch.2.043163)
>>>>>>> 434d42d6
<|MERGE_RESOLUTION|>--- conflicted
+++ resolved
@@ -9,75 +9,6 @@
 
 3. Set paths to experimental data in the article_data_analysis.py
 
-5. Specify path where the results will be saved 
+4. Specify path where the results will be saved 
 
-<<<<<<< HEAD
-4. Run the script article_data_analysis.py. By default the script performs analysis experimental data for IBM an Rigetti. Note that generation of Fig 4. since it requires Manim package, and is by default disabled.
-=======
-The two current main functionalities are:
-
-### **Noise characterization**
-
-* experiment design
-* hardware experiment implementation and data processing (on devices supported by qiskit/pyquil)
-* readout noise characterisation
-* learning of noise models
-
-### **Noise mitigation**
-
-* mitigation based on noise model provided by user ( currently available is CN, CTMP is under development)
-
-**Jupyter notebooks with example usage will be available after 7.04.2023 together with source code via package git repository on github**
-
-## Installation
-
-The best way to install this package is to use pip (see [pypi website](https://pypi.org/project/qrem/)):
-
-```console
-pip install qrem
-```
-
-This method will automatically install all required dependecies (see [below for list of dependecies](#dependencies)).
-
-
-## Dependencies
-
-For **qrem** package to work properly, the following libraries should be present (and will install if you install via pip):
-
-* "numpy >= 1.18.0, < 1.24",
-* "scipy >= 1.7.0",
-* "tqdm >= 4.46.0",
-* "colorama >= 0.4.3",
-* "qiskit >= 0.39.4",
-* "networkx >= 0.12.0, < 3.0",
-* "pandas >= 1.5.0",
-* "picos >= 2.4.0",
-* "qiskit-braket-provider >= 0.0.3",
-* "qutip >= 4.7.1",
-* "matplotlib >= 3.6.0",
-* "seaborn >= 0.12.0",
-* "sympy >= 1.11.0",
-* "pyquil >= 3.0.0",
-* "pyquil-for-azure-quantum",
-* "ipykernel >= 6.1.0",
-
-## Optional dependencies
-
-Dependecies for visualizations:
-
-* "manim >= 0.17.2"
-  
-## References
-
-**The workflow of this package is mainly based on works**:
-  
-[1] Filip B. Maciejewski, Zoltán Zimborás, Michał Oszmaniec, "Mitigation of readout noise in near-term quantum devices by classical post-processing based on detector tomography", [Quantum 4, 257 (2020)](https://quantum-journal.org/papers/q-2020-04-24-257/)
-
-[2] Filip B. Maciejewski, Flavio Baccari, Zoltán Zimborás, Michał Oszmaniec, "Modeling and mitigation of cross-talk effects in readout noise with applications to the Quantum Approximate Optimization Algorithm", [Quantum 5, 464 (2021)](https://quantum-journal.org/papers/q-2021-06-01-464/)
-
-**Further references:**
-
-[3]. Sergey Bravyi, Sarah Sheldon, Abhinav Kandala, David C. Mckay, Jay M. Gambetta, Mitigating measurement errors in multi-qubit experiments, [Phys. Rev. A 103, 042605 (2021)](https://journals.aps.org/pra/abstract/10.1103/PhysRevA.103.042605)
-  
-[4]. Flavio Baccari, Christian Gogolin, Peter Wittek, and Antonio Acín, Verifying the output of quantum optimizers with ground-state energy lower bounds, [Phys. Rev. Research 2, 043163 (2020)](https://journals.aps.org/prresearch/abstract/10.1103/PhysRevResearch.2.043163)
->>>>>>> 434d42d6
+5. Run the script article_data_analysis.py. By default the script performs analysis experimental data for IBM an Rigetti. Note that generation of Fig 4. since it requires Manim package, and is by default disabled.